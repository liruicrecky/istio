//  Copyright 2018 Istio Authors
//
//  Licensed under the Apache License, Version 2.0 (the "License");
//  you may not use this file except in compliance with the License.
//  You may obtain a copy of the License at
//
//      http://www.apache.org/licenses/LICENSE-2.0
//
//  Unless required by applicable law or agreed to in writing, software
//  distributed under the License is distributed on an "AS IS" BASIS,
//  WITHOUT WARRANTIES OR CONDITIONS OF ANY KIND, either express or implied.
//  See the License for the specific language governing permissions and
//  limitations under the License.

package prometheus

import (
	"context"
	"fmt"
	"io"
	"time"

	prometheusApi "github.com/prometheus/client_golang/api"
	prometheusApiV1 "github.com/prometheus/client_golang/api/prometheus/v1"
	"github.com/prometheus/common/model"

	"istio.io/istio/pkg/test/framework/api/component"
	"istio.io/istio/pkg/test/framework/api/components"
	testContext "istio.io/istio/pkg/test/framework/api/context"
	"istio.io/istio/pkg/test/framework/api/descriptors"
	"istio.io/istio/pkg/test/framework/api/lifecycle"
	"istio.io/istio/pkg/test/framework/runtime/api"
	"istio.io/istio/pkg/test/framework/runtime/components/environment/kube"
	testKube "istio.io/istio/pkg/test/kube"
	"istio.io/istio/pkg/test/scopes"
	"istio.io/istio/pkg/test/util/retry"
)

const (
	serviceName = "prometheus"
	appName     = "prometheus"
)

var (
	retryTimeout = retry.Timeout(time.Second * 120)
	retryDelay   = retry.Delay(time.Second * 20)

	_ components.Prometheus = &kubeComponent{}
	_ api.Component         = &kubeComponent{}
	_ io.Closer             = &kubeComponent{}
)

type kubeComponent struct {
	scope     lifecycle.Scope
	api       prometheusApiV1.API
	forwarder testKube.PortForwarder
	env       *kube.Environment
}

// NewKubeComponent factory function for the component
func NewKubeComponent() (api.Component, error) {
	return &kubeComponent{}, nil
}

func (c *kubeComponent) Descriptor() component.Descriptor {
	return descriptors.Prometheus
}

func (c *kubeComponent) Scope() lifecycle.Scope {
	return c.scope
}

func (c *kubeComponent) Start(ctx testContext.Instance, scope lifecycle.Scope) (err error) {
	c.scope = scope

	env, err := kube.GetEnvironment(ctx)
	if err != nil {
		return err
	}
	c.env = env

	defer func() {
		if err != nil {
			_ = c.Close()
		}
	}()

	// Find the Prometheus pod and service, and start forwarding a local port.
	n := env.NamespaceForScope(c.scope)

	fetchFn := env.Accessor.NewSinglePodFetch(n, fmt.Sprintf("app=%s", appName))
	if err := env.Accessor.WaitUntilPodsAreReady(fetchFn); err != nil {
		return err
	}
	pods, err := fetchFn()
	if err != nil {
		return err
	}
	pod := pods[0]

	svc, err := env.Accessor.GetService(n, serviceName)
	if err != nil {
		return err
	}
	port := uint16(svc.Spec.Ports[0].Port)

	options := &testKube.PodSelectOptions{
		PodNamespace: pod.Namespace,
		PodName:      pod.Name,
	}
	forwarder, err := env.Accessor.NewPortForwarder(options, 0, port)
	if err != nil {
		return err
	}

	if err := forwarder.Start(); err != nil {
		return err
	}
	c.forwarder = forwarder
	scopes.Framework.Debugf("initialized Prometheus port forwarder: %v", forwarder.Address())

	address := fmt.Sprintf("http://%s", forwarder.Address())
	var client prometheusApi.Client
	client, err = prometheusApi.NewClient(prometheusApi.Config{Address: address})
	if err != nil {
		return err
	}

	c.api = prometheusApiV1.NewAPI(client)
	return nil
}

// API implements environment.DeployedPrometheus.
func (c *kubeComponent) API() prometheusApiV1.API {
	return c.api
}

func (c *kubeComponent) WaitForQuiesce(format string, args ...interface{}) (model.Value, error) {
	var previous model.Value

	time.Sleep(time.Second * 5)

	value, err := retry.Do(func() (interface{}, bool, error) {

		query, err := c.env.Evaluate(fmt.Sprintf(format, args...))
		if err != nil {
			return nil, true, err
		}

		scopes.Framework.Debugf("WaitForQuiesce running: %q", query)

		v, err := c.api.Query(context.Background(), query, time.Now())
		if err != nil {
			return nil, false, fmt.Errorf("error querying Prometheus: %v", err)
		}
		scopes.Framework.Debugf("WaitForQuiesce received: %v", v)

		if previous == nil {
			previous = v
			return nil, false, nil
		}

		if !areEqual(v, previous) {
			scopes.Framework.Debugf("WaitForQuiesce: \n%v\n!=\n%v\n", v, previous)
			previous = v
			return nil, false, fmt.Errorf("unable to quiesce for query: %q", query)
		}

		return v, true, nil
	}, retryTimeout, retryDelay)

	var v model.Value
	if value != nil {
		v = value.(model.Value)
	}
	return v, err
}

func (c *kubeComponent) WaitForOneOrMore(format string, args ...interface{}) error {

	time.Sleep(time.Second * 5)

	_, err := retry.Do(func() (interface{}, bool, error) {
		query, err := c.env.Evaluate(fmt.Sprintf(format, args...))
		if err != nil {
			return nil, true, err
		}

		scopes.Framework.Debugf("WaitForOneOrMore running: %q", query)

		v, err := c.api.Query(context.Background(), query, time.Now())
		if err != nil {
			return nil, false, fmt.Errorf("error querying Prometheus: %v", err)
		}
		scopes.Framework.Debugf("WaitForOneOrMore received: %v", v)

		switch v.Type() {
		case model.ValScalar, model.ValString:
			return nil, true, nil

		case model.ValVector:
			value := v.(model.Vector)
			value = reduce(value, map[string]string{})
			if len(value) == 0 {
				return nil, false, fmt.Errorf("value not found (query: %q)", query)
			}
			return nil, true, nil

		default:
			return nil, true, fmt.Errorf("unhandled value type: %v", v.Type())
		}
	}, retryTimeout, retryDelay)

	return err
}

func reduce(v model.Vector, labels map[string]string) model.Vector {
	if labels == nil {
		return v
	}

	reduced := []*model.Sample{}

	for _, s := range v {
		nameCount := len(labels)
		for k, v := range s.Metric {
			if labelVal, ok := labels[string(k)]; ok && labelVal == string(v) {
				nameCount--
			}
		}
		if nameCount == 0 {
			reduced = append(reduced, s)
		}
	}

	return reduced
}

func (c *kubeComponent) Sum(val model.Value, labels map[string]string) (float64, error) {
	if val.Type() != model.ValVector {
		return 0, fmt.Errorf("value not a model.Vector; was %s", val.Type().String())
	}

	value := val.(model.Vector)
	value = reduce(value, labels)

	valueCount := 0.0
	for _, sample := range value {
		valueCount += float64(sample.Value)
	}

	if valueCount > 0.0 {
		return valueCount, nil
	}
	return 0, fmt.Errorf("value not found for %#v", labels)
}

// Close implements io.Closer.
func (c *kubeComponent) Close() error {
	return c.forwarder.Close()
}

// check equality without considering timestamps
func areEqual(v1, v2 model.Value) bool {
	if v1.Type() != v2.Type() {
		return false
	}

	switch v1.Type() {
	case model.ValNone:
		return true
	case model.ValString:
		vs1 := v1.(*model.String)
		vs2 := v2.(*model.String)
		return vs1.Value == vs2.Value
	case model.ValScalar:
		ss1 := v1.(*model.Scalar)
		ss2 := v2.(*model.Scalar)
		return ss1.Value == ss2.Value
	case model.ValVector:
		vec1 := v1.(model.Vector)
		vec2 := v2.(model.Vector)
		if len(vec1) != len(vec2) {
			scopes.Framework.Debugf("Prometheus.areEqual vector value size mismatch %d != %d", len(vec1), len(vec2))
			return false
		}

		for i := 0; i < len(vec1); i++ {
			if !vec1[i].Metric.Equal(vec2[i].Metric) {
				scopes.Framework.Debugf(
<<<<<<< HEAD
					"Prometheus.areEqual vector metric mismatch (at:%d): %v != %v",
=======
					"Prometheus.areEqual vector metric mismatch (at:%d): \n%v\n != \n%v\n",
>>>>>>> d32ecc4f
					i, vec1[i].Metric, vec2[i].Metric)
				return false
			}

			if vec1[i].Value != vec2[i].Value {
				scopes.Framework.Debugf(
					"Prometheus.areEqual vector value mismatch (at:%d): %f != %f",
					i, vec1[i].Value, vec2[i].Value)
				return false
			}
		}
		return true

	default:
		panic("unrecognized type " + v1.Type().String())
	}
}<|MERGE_RESOLUTION|>--- conflicted
+++ resolved
@@ -288,11 +288,7 @@
 		for i := 0; i < len(vec1); i++ {
 			if !vec1[i].Metric.Equal(vec2[i].Metric) {
 				scopes.Framework.Debugf(
-<<<<<<< HEAD
-					"Prometheus.areEqual vector metric mismatch (at:%d): %v != %v",
-=======
 					"Prometheus.areEqual vector metric mismatch (at:%d): \n%v\n != \n%v\n",
->>>>>>> d32ecc4f
 					i, vec1[i].Metric, vec2[i].Metric)
 				return false
 			}
